from . import python_ui, python_meta, python_dsp
from . libfaust import LibFaust

FAUSTFLOATS = frozenset(("float", "double", "long double"))


class FAUST(object):
    """Wraps a FAUST DSP using the CFFI.  The DSP file is compiled to C, which
    is then compiled and linked to the running Python interpreter by the CFFI.
    It exposes the compute() function of the DSP along with some other
    attributes (see below).
    """

    def __init__(self, faust_dsp, fs,
                 faust_float="float",
                 faust_flags=[],
                 dsp_class=python_dsp.PythonDSP,
                 ui_class=python_ui.PythonUI,
                 meta_class=python_meta.PythonMeta,
                 **kwargs):
        """
        Initialise a FAUST object.

        Parameters:
        -----------

        faust_dsp : string / bytes
            This can be either the path to a FAUST DSP file (which should end
            in ".dsp") or a string of FAUST code.  Note that in Python 3 a code
            string must be of type "bytes".
        fs : int
            The sampling rate the FAUST DSP should be initialised with.
        faust_float : string (optional)
            The value of the FAUSTFLOAT type.  This is used internally by FAUST
            to generalise to different precisions. Possible values are "float",
            "double" or "long double".
        faust_flags : list of strings (optional)
            A list of additional flags to pass to the FAUST compiler, which are
            appended to "-lang c" (since FAUSTPy requires the FAUST C backend).

        And in case you want to write your own DSP/UI/Meta class (for whatever
        reason), you can override any of the following arguments:

        dsp_class : PythonDSP-like (optional)
            The constructor of a DSP wrapper.
        ui_class : PythonUI-like (optional)
            The constructor of a UIGlue wrapper.
        meta_class : PythonMeta-like (optional)
            The constructor of a MetaGlue wrapper.

        You may also pass additional keyword arguments, which will get passed
        directly to cffi.FFI.verify().  This lets you override the compiler
        flags, for example.

        Notes:
        ------

        You can override the C compiler (at least on Unix-like systems) by
        overriding the ``CC`` and ``LDSHARED`` environment variables, which you
        can verify by viewing the output of the test suite when called via
        setup.py, for example using clang::

            CC=clang LDSHARED="clang -pthreads -shared" python setup.py test

        The default compiler flags are "-std=c99 -march=native -O3".  The
        reasons for this are:

        - compilation happens at run time, so -march=native should be safe,
        - FAUST programs usually profit from -O3, especially since it activates
        auto-vectorisation, and
        - since additional flags are appended to this default, you *can*
        override it in situations where it is unsuitable.
        """

        if faust_float not in FAUSTFLOATS:
            raise ValueError("Invalid value for faust_float!")

        self.FAUST_FLAGS = faust_flags

        # Two things:
        #
        # 1.) In Python 3, in-line code *has* to be a byte array, so if
        # faust_dsp is a string the test is short-circuited and we assume
        # that it represents a file name.
        #
        # 2.) In Python 2, string literals are all byte arrays, so also
        # check whether the string ends with ".dsp", in which case we assume
        # that it represents a file name, otherwise it must be a code block.
        if type(faust_dsp) is bytes and not faust_dsp.endswith(b".dsp"):
            # if the DSP is from an inline code string we set the DSP file name
            # to something predictable so that the caching mechanism of the
            # CFFI still works, but make it somewhat unusual to reduce the
            # likelihood of a name clash; add a "." so that str.rpartition('.')
            # returns "123first_box" as the first element instead of ""
            dsp_code = faust_dsp
            dsp_fname = "123first_box."
        else:
            with open(faust_dsp, 'rb') as f:
                dsp_code = f.read()
            dsp_fname = faust_dsp

        # create a libfaust wrapper and use it to compile the FAUST code; store
        # the llvm_dsp_factory instance since it is required to delete the
        # llvm_dsp instance
        faust = LibFaust(faust_float, **kwargs)
        self.__ffi, self.__C = faust.ffi, faust.C
        factory, dsp = faust.compile_faust(dsp_code, dsp_fname)

        # initialise the DSP object
        self.__dsp = dsp_class(self.__C, self.__ffi, factory, dsp, fs)

        # set up the UI
        if ui_class:
<<<<<<< HEAD
            UI = ui_class(self.__ffi, dsp_fname, self.__dsp)
            self.__C.buildUserInterfaceCDSPInstance(self.__dsp.dsp, UI.ui)
=======
            UI = ui_class(self.__ffi, self.__dsp)
            self.__C.buildUserInterfacemydsp(self.__dsp.dsp, UI.ui)
>>>>>>> 1976c764

        # get the meta-data of the DSP
        if meta_class:
            Meta = meta_class(self.__ffi, self.__dsp)
            self.__C.metadataCDSPFactory(factory, Meta.meta)

        # add shortcuts to the compute* functions
        self.compute = self.__dsp.compute
        self.compute2 = self.__dsp.compute2

    # expose some internal attributes as properties
    dsp = property(fget=lambda x: x.__dsp,
                   doc="The internal PythonDSP object.")<|MERGE_RESOLUTION|>--- conflicted
+++ resolved
@@ -111,13 +111,8 @@
 
         # set up the UI
         if ui_class:
-<<<<<<< HEAD
-            UI = ui_class(self.__ffi, dsp_fname, self.__dsp)
+            UI = ui_class(self.__ffi, self.__dsp)
             self.__C.buildUserInterfaceCDSPInstance(self.__dsp.dsp, UI.ui)
-=======
-            UI = ui_class(self.__ffi, self.__dsp)
-            self.__C.buildUserInterfacemydsp(self.__dsp.dsp, UI.ui)
->>>>>>> 1976c764
 
         # get the meta-data of the DSP
         if meta_class:
